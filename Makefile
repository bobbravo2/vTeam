<<<<<<< HEAD
.PHONY: help setup build-all build-frontend build-backend build-operator build-runner deploy clean
.PHONY: local-up local-down local-clean local-status local-rebuild local-reload-backend local-reload-frontend local-reload-operator
.PHONY: local-logs local-shell local-test local-url local-troubleshoot local-port-forward
.PHONY: push-all registry-login
=======
.PHONY: help setup-env build-all build-frontend build-backend build-operator build-runner deploy clean dev-frontend dev-backend lint test registry-login push-all dev-start dev-stop dev-test dev-logs-operator dev-restart-operator dev-operator-status dev-test-operator e2e-test e2e-setup e2e-clean
>>>>>>> 9fddf6ec

# Default target
.DEFAULT_GOAL := help

# Configuration
CONTAINER_ENGINE ?= podman
PLATFORM ?= linux/amd64
BUILD_FLAGS ?= 
NAMESPACE ?= ambient-code
REGISTRY ?= quay.io/your-org

# Image tags
FRONTEND_IMAGE ?= vteam-frontend:latest
BACKEND_IMAGE ?= vteam-backend:latest
OPERATOR_IMAGE ?= vteam-operator:latest
RUNNER_IMAGE ?= vteam-runner:latest

# Colors for output
COLOR_RESET := \033[0m
COLOR_BOLD := \033[1m
COLOR_GREEN := \033[32m
COLOR_YELLOW := \033[33m
COLOR_BLUE := \033[34m
COLOR_RED := \033[31m

# Platform flag
ifneq ($(PLATFORM),)
PLATFORM_FLAG := --platform=$(PLATFORM)
else
PLATFORM_FLAG :=
endif

##@ General

help: ## Display this help message
	@echo '$(COLOR_BOLD)Ambient Code Platform - Development Makefile$(COLOR_RESET)'
	@echo ''
	@echo '$(COLOR_BOLD)Quick Start:$(COLOR_RESET)'
	@echo '  $(COLOR_GREEN)make local-up$(COLOR_RESET)       Start local development environment'
	@echo '  $(COLOR_GREEN)make local-status$(COLOR_RESET)   Check status of local environment'
	@echo '  $(COLOR_GREEN)make local-logs$(COLOR_RESET)     View logs from all components'
	@echo '  $(COLOR_GREEN)make local-down$(COLOR_RESET)     Stop local environment'
	@echo ''
	@awk 'BEGIN {FS = ":.*##"; printf "$(COLOR_BOLD)Available Targets:$(COLOR_RESET)\n"} /^[a-zA-Z_-]+:.*?##/ { printf "  $(COLOR_BLUE)%-20s$(COLOR_RESET) %s\n", $$1, $$2 } /^##@/ { printf "\n$(COLOR_BOLD)%s$(COLOR_RESET)\n", substr($$0, 5) } ' $(MAKEFILE_LIST)
	@echo ''
	@echo '$(COLOR_BOLD)Configuration Variables:$(COLOR_RESET)'
	@echo '  CONTAINER_ENGINE=$(CONTAINER_ENGINE)  (docker or podman)'
	@echo '  NAMESPACE=$(NAMESPACE)'
	@echo '  PLATFORM=$(PLATFORM)'
	@echo ''
	@echo '$(COLOR_BOLD)Examples:$(COLOR_RESET)'
	@echo '  make local-up CONTAINER_ENGINE=docker'
	@echo '  make local-reload-backend'
	@echo '  make build-all PLATFORM=linux/arm64'

##@ Building

build-all: build-frontend build-backend build-operator build-runner ## Build all container images

<<<<<<< HEAD
build-frontend: ## Build frontend image (production)
	@echo "$(COLOR_BLUE)▶$(COLOR_RESET) Building frontend with $(CONTAINER_ENGINE)..."
	@cd components/frontend && $(CONTAINER_ENGINE) build $(PLATFORM_FLAG) $(BUILD_FLAGS) -t $(FRONTEND_IMAGE) .
	@echo "$(COLOR_GREEN)✓$(COLOR_RESET) Frontend built: $(FRONTEND_IMAGE)"

=======
# Kubernetes deployment
deploy: ## Deploy all components to OpenShift (production overlay)
	@echo "Deploying to OpenShift..."
	cd components/manifests && ./deploy.sh

# Cleanup
clean: ## Clean up all Kubernetes resources (production overlay)
	@echo "Cleaning up Kubernetes resources..."
	cd components/manifests && ./deploy.sh clean
>>>>>>> 9fddf6ec

build-backend: ## Build backend image
	@echo "$(COLOR_BLUE)▶$(COLOR_RESET) Building backend with $(CONTAINER_ENGINE)..."
	@cd components/backend && $(CONTAINER_ENGINE) build $(PLATFORM_FLAG) $(BUILD_FLAGS) -t $(BACKEND_IMAGE) .
	@echo "$(COLOR_GREEN)✓$(COLOR_RESET) Backend built: $(BACKEND_IMAGE)"

build-operator: ## Build operator image
	@echo "$(COLOR_BLUE)▶$(COLOR_RESET) Building operator with $(CONTAINER_ENGINE)..."
	@cd components/operator && $(CONTAINER_ENGINE) build $(PLATFORM_FLAG) $(BUILD_FLAGS) -t $(OPERATOR_IMAGE) .
	@echo "$(COLOR_GREEN)✓$(COLOR_RESET) Operator built: $(OPERATOR_IMAGE)"

build-runner: ## Build Claude Code runner image
	@echo "$(COLOR_BLUE)▶$(COLOR_RESET) Building runner with $(CONTAINER_ENGINE)..."
	@cd components/runners && $(CONTAINER_ENGINE) build $(PLATFORM_FLAG) $(BUILD_FLAGS) -t $(RUNNER_IMAGE) -f claude-code-runner/Dockerfile .
	@echo "$(COLOR_GREEN)✓$(COLOR_RESET) Runner built: $(RUNNER_IMAGE)"

##@ Registry Operations

registry-login: ## Login to container registry
	@echo "$(COLOR_BLUE)▶$(COLOR_RESET) Logging in to $(REGISTRY)..."
	@$(CONTAINER_ENGINE) login $(REGISTRY)

push-all: registry-login ## Push all images to registry
	@echo "$(COLOR_BLUE)▶$(COLOR_RESET) Pushing images to $(REGISTRY)..."
	@for image in $(FRONTEND_IMAGE) $(BACKEND_IMAGE) $(OPERATOR_IMAGE) $(RUNNER_IMAGE); do \
		echo "  Tagging and pushing $$image..."; \
		$(CONTAINER_ENGINE) tag $$image $(REGISTRY)/$$image && \
		$(CONTAINER_ENGINE) push $(REGISTRY)/$$image; \
	done
	@echo "$(COLOR_GREEN)✓$(COLOR_RESET) All images pushed"

##@ Local Development (Minikube)

local-up: check-minikube check-kubectl ## Start local development environment (minikube)
	@echo "$(COLOR_BOLD)🚀 Starting Ambient Code Platform Local Environment$(COLOR_RESET)"
	@echo ""
	@echo "$(COLOR_BLUE)▶$(COLOR_RESET) Step 1/8: Starting minikube..."
	@minikube start --memory=4096 --cpus=2 2>/dev/null || \
		(minikube status >/dev/null 2>&1 && echo "$(COLOR_GREEN)✓$(COLOR_RESET) Minikube already running") || \
		(echo "$(COLOR_RED)✗$(COLOR_RESET) Failed to start minikube" && exit 1)
	@echo "$(COLOR_BLUE)▶$(COLOR_RESET) Step 2/8: Enabling addons..."
	@minikube addons enable ingress >/dev/null 2>&1 || true
	@minikube addons enable storage-provisioner >/dev/null 2>&1 || true
	@echo "$(COLOR_BLUE)▶$(COLOR_RESET) Step 3/8: Building images..."
	@$(MAKE) --no-print-directory _build-and-load
	@echo "$(COLOR_BLUE)▶$(COLOR_RESET) Step 4/8: Creating namespace..."
	@kubectl create namespace $(NAMESPACE) --dry-run=client -o yaml | kubectl apply -f - >/dev/null 2>&1
	@echo "$(COLOR_BLUE)▶$(COLOR_RESET) Step 5/8: Applying CRDs and RBAC..."
	@kubectl apply -f components/manifests/crds/ >/dev/null 2>&1 || true
	@kubectl apply -f components/manifests/rbac/ >/dev/null 2>&1 || true
	@kubectl apply -f components/manifests/minikube/local-dev-rbac.yaml >/dev/null 2>&1 || true
	@echo "$(COLOR_BLUE)▶$(COLOR_RESET) Step 6/8: Creating storage..."
	@kubectl apply -f components/manifests/workspace-pvc.yaml -n $(NAMESPACE) >/dev/null 2>&1 || true
	@echo "$(COLOR_BLUE)▶$(COLOR_RESET) Step 7/8: Deploying services..."
	@kubectl apply -f components/manifests/minikube/backend-deployment.yaml >/dev/null 2>&1
	@kubectl apply -f components/manifests/minikube/backend-service.yaml >/dev/null 2>&1
	@kubectl apply -f components/manifests/minikube/frontend-deployment.yaml >/dev/null 2>&1
	@kubectl apply -f components/manifests/minikube/frontend-service.yaml >/dev/null 2>&1
	@kubectl apply -f components/manifests/minikube/operator-deployment.yaml >/dev/null 2>&1
	@echo "$(COLOR_BLUE)▶$(COLOR_RESET) Step 8/8: Setting up ingress..."
	@kubectl wait --namespace ingress-nginx --for=condition=ready pod \
		--selector=app.kubernetes.io/component=controller --timeout=90s >/dev/null 2>&1 || true
	@kubectl apply -f components/manifests/minikube/ingress.yaml >/dev/null 2>&1 || true
	@echo ""
	@echo "$(COLOR_GREEN)✓ Ambient Code Platform is starting up!$(COLOR_RESET)"
	@echo ""
	@$(MAKE) --no-print-directory _show-access-info
	@echo ""
	@echo "$(COLOR_YELLOW)⚠  Next steps:$(COLOR_RESET)"
	@echo "  • Wait ~30s for pods to be ready"
	@echo "  • Run: $(COLOR_BOLD)make local-status$(COLOR_RESET) to check deployment"
	@echo "  • Run: $(COLOR_BOLD)make local-logs$(COLOR_RESET) to view logs"

local-down: check-kubectl ## Stop Ambient Code Platform (keep minikube running)
	@echo "$(COLOR_BLUE)▶$(COLOR_RESET) Stopping Ambient Code Platform..."
	@kubectl delete namespace $(NAMESPACE) --ignore-not-found=true --timeout=60s
	@echo "$(COLOR_GREEN)✓$(COLOR_RESET) Ambient Code Platform stopped (minikube still running)"
	@echo "  To stop minikube: $(COLOR_BOLD)make local-clean$(COLOR_RESET)"

local-clean: check-minikube ## Delete minikube cluster completely
	@echo "$(COLOR_BLUE)▶$(COLOR_RESET) Deleting minikube cluster..."
	@minikube delete
	@echo "$(COLOR_GREEN)✓$(COLOR_RESET) Minikube cluster deleted"

local-status: check-kubectl ## Show status of local deployment
	@echo "$(COLOR_BOLD)📊 Ambient Code Platform Status$(COLOR_RESET)"
	@echo ""
	@echo "$(COLOR_BOLD)Minikube:$(COLOR_RESET)"
	@minikube status 2>/dev/null || echo "$(COLOR_RED)✗$(COLOR_RESET) Minikube not running"
	@echo ""
	@echo "$(COLOR_BOLD)Pods:$(COLOR_RESET)"
	@kubectl get pods -n $(NAMESPACE) -o wide 2>/dev/null || echo "$(COLOR_RED)✗$(COLOR_RESET) Namespace not found"
	@echo ""
	@echo "$(COLOR_BOLD)Services:$(COLOR_RESET)"
	@kubectl get svc -n $(NAMESPACE) 2>/dev/null | grep -E "NAME|NodePort" || echo "No services found"
	@echo ""
	@$(MAKE) --no-print-directory _show-access-info

local-rebuild: ## Rebuild and reload all components
	@echo "$(COLOR_BOLD)🔄 Rebuilding all components...$(COLOR_RESET)"
	@$(MAKE) --no-print-directory _build-and-load
	@$(MAKE) --no-print-directory _restart-all
	@echo "$(COLOR_GREEN)✓$(COLOR_RESET) All components rebuilt and reloaded"

local-reload-backend: ## Rebuild and reload backend only
	@echo "$(COLOR_BLUE)▶$(COLOR_RESET) Rebuilding backend..."
	@cd components/backend && $(CONTAINER_ENGINE) build -t $(BACKEND_IMAGE) . >/dev/null 2>&1
	@minikube image load $(BACKEND_IMAGE) >/dev/null 2>&1
	@echo "$(COLOR_BLUE)▶$(COLOR_RESET) Restarting backend..."
	@kubectl rollout restart deployment/backend-api -n $(NAMESPACE) >/dev/null 2>&1
	@kubectl rollout status deployment/backend-api -n $(NAMESPACE) --timeout=60s
	@echo "$(COLOR_GREEN)✓$(COLOR_RESET) Backend reloaded"

local-reload-frontend: ## Rebuild and reload frontend only
	@echo "$(COLOR_BLUE)▶$(COLOR_RESET) Rebuilding frontend..."
	@cd components/frontend && $(CONTAINER_ENGINE) build -t $(FRONTEND_IMAGE) . >/dev/null 2>&1
	@minikube image load $(FRONTEND_IMAGE) >/dev/null 2>&1
	@echo "$(COLOR_BLUE)▶$(COLOR_RESET) Restarting frontend..."
	@kubectl rollout restart deployment/frontend -n $(NAMESPACE) >/dev/null 2>&1
	@kubectl rollout status deployment/frontend -n $(NAMESPACE) --timeout=60s
	@echo "$(COLOR_GREEN)✓$(COLOR_RESET) Frontend reloaded"


local-reload-operator: ## Rebuild and reload operator only
	@echo "$(COLOR_BLUE)▶$(COLOR_RESET) Rebuilding operator..."
	@cd components/operator && $(CONTAINER_ENGINE) build -t $(OPERATOR_IMAGE) . >/dev/null 2>&1
	@minikube image load $(OPERATOR_IMAGE) >/dev/null 2>&1
	@echo "$(COLOR_BLUE)▶$(COLOR_RESET) Restarting operator..."
	@kubectl rollout restart deployment/agentic-operator -n $(NAMESPACE) >/dev/null 2>&1
	@kubectl rollout status deployment/agentic-operator -n $(NAMESPACE) --timeout=60s
	@echo "$(COLOR_GREEN)✓$(COLOR_RESET) Operator reloaded"

##@ Testing

test-all: local-test-quick local-test-dev ## Run all tests (quick + comprehensive)

local-test-dev: ## Run local developer experience tests
	@echo "$(COLOR_BLUE)▶$(COLOR_RESET) Running local developer experience tests..."
	@./tests/local-dev-test.sh

local-test-quick: check-kubectl check-minikube ## Quick smoke test of local environment
	@echo "$(COLOR_BOLD)🧪 Quick Smoke Test$(COLOR_RESET)"
	@echo ""
	@echo "$(COLOR_BLUE)▶$(COLOR_RESET) Testing minikube..."
	@minikube status >/dev/null 2>&1 && echo "$(COLOR_GREEN)✓$(COLOR_RESET) Minikube running" || (echo "$(COLOR_RED)✗$(COLOR_RESET) Minikube not running" && exit 1)
	@echo "$(COLOR_BLUE)▶$(COLOR_RESET) Testing namespace..."
	@kubectl get namespace $(NAMESPACE) >/dev/null 2>&1 && echo "$(COLOR_GREEN)✓$(COLOR_RESET) Namespace exists" || (echo "$(COLOR_RED)✗$(COLOR_RESET) Namespace missing" && exit 1)
	@echo "$(COLOR_BLUE)▶$(COLOR_RESET) Testing pods..."
	@kubectl get pods -n $(NAMESPACE) 2>/dev/null | grep -q "Running" && echo "$(COLOR_GREEN)✓$(COLOR_RESET) Pods running" || (echo "$(COLOR_RED)✗$(COLOR_RESET) No pods running" && exit 1)
	@echo "$(COLOR_BLUE)▶$(COLOR_RESET) Testing backend health..."
	@curl -sf http://$$(minikube ip):30080/health >/dev/null 2>&1 && echo "$(COLOR_GREEN)✓$(COLOR_RESET) Backend healthy" || (echo "$(COLOR_RED)✗$(COLOR_RESET) Backend not responding" && exit 1)
	@echo "$(COLOR_BLUE)▶$(COLOR_RESET) Testing frontend..."
	@curl -sf http://$$(minikube ip):30030 >/dev/null 2>&1 && echo "$(COLOR_GREEN)✓$(COLOR_RESET) Frontend accessible" || (echo "$(COLOR_RED)✗$(COLOR_RESET) Frontend not responding" && exit 1)
	@echo ""
	@echo "$(COLOR_GREEN)✓ Quick smoke test passed!$(COLOR_RESET)"

##@ Development Tools

local-logs: check-kubectl ## Show logs from all components (follow mode)
	@echo "$(COLOR_BOLD)📋 Streaming logs from all components (Ctrl+C to stop)$(COLOR_RESET)"
	@kubectl logs -n $(NAMESPACE) -l 'app in (backend-api,frontend,agentic-operator)' --tail=20 --prefix=true -f 2>/dev/null || \
		echo "$(COLOR_RED)✗$(COLOR_RESET) No pods found. Run 'make local-status' to check deployment."

local-logs-backend: check-kubectl ## Show backend logs only
	@kubectl logs -n $(NAMESPACE) -l app=backend-api --tail=100 -f

local-logs-frontend: check-kubectl ## Show frontend logs only
	@kubectl logs -n $(NAMESPACE) -l app=frontend --tail=100 -f

local-logs-operator: check-kubectl ## Show operator logs only
	@kubectl logs -n $(NAMESPACE) -l app=agentic-operator --tail=100 -f

local-shell: check-kubectl ## Open shell in backend pod
	@echo "$(COLOR_BLUE)▶$(COLOR_RESET) Opening shell in backend pod..."
	@kubectl exec -it -n $(NAMESPACE) $$(kubectl get pod -n $(NAMESPACE) -l app=backend-api -o jsonpath='{.items[0].metadata.name}' 2>/dev/null) -- /bin/sh 2>/dev/null || \
		echo "$(COLOR_RED)✗$(COLOR_RESET) Backend pod not found or not ready"

local-shell-frontend: check-kubectl ## Open shell in frontend pod
	@echo "$(COLOR_BLUE)▶$(COLOR_RESET) Opening shell in frontend pod..."
	@kubectl exec -it -n $(NAMESPACE) $$(kubectl get pod -n $(NAMESPACE) -l app=frontend -o jsonpath='{.items[0].metadata.name}' 2>/dev/null) -- /bin/sh 2>/dev/null || \
		echo "$(COLOR_RED)✗$(COLOR_RESET) Frontend pod not found or not ready"

local-test: local-test-quick ## Alias for local-test-quick (backward compatibility)

local-url: check-minikube ## Display access URLs
	@$(MAKE) --no-print-directory _show-access-info

local-port-forward: check-kubectl ## Port-forward for direct access (8080→backend, 3000→frontend)
	@echo "$(COLOR_BOLD)🔌 Setting up port forwarding$(COLOR_RESET)"
	@echo ""
	@echo "  Backend:  http://localhost:8080"
	@echo "  Frontend: http://localhost:3000"
	@echo ""
	@echo "$(COLOR_YELLOW)Press Ctrl+C to stop$(COLOR_RESET)"
	@echo ""
	@trap 'echo ""; echo "$(COLOR_GREEN)✓$(COLOR_RESET) Port forwarding stopped"; exit 0' INT; \
	(kubectl port-forward -n $(NAMESPACE) svc/backend-service 8080:8080 >/dev/null 2>&1 &); \
	(kubectl port-forward -n $(NAMESPACE) svc/frontend-service 3000:3000 >/dev/null 2>&1 &); \
	wait

<<<<<<< HEAD
local-troubleshoot: check-kubectl ## Show troubleshooting information
	@echo "$(COLOR_BOLD)🔍 Troubleshooting Information$(COLOR_RESET)"
	@echo ""
	@echo "$(COLOR_BOLD)Pod Status:$(COLOR_RESET)"
	@kubectl get pods -n $(NAMESPACE) -o wide 2>/dev/null || echo "$(COLOR_RED)✗$(COLOR_RESET) No pods found"
	@echo ""
	@echo "$(COLOR_BOLD)Recent Events:$(COLOR_RESET)"
	@kubectl get events -n $(NAMESPACE) --sort-by='.lastTimestamp' | tail -10 2>/dev/null || echo "No events"
	@echo ""
	@echo "$(COLOR_BOLD)Failed Pods (if any):$(COLOR_RESET)"
	@kubectl get pods -n $(NAMESPACE) --field-selector=status.phase!=Running,status.phase!=Succeeded 2>/dev/null || echo "All pods are running"
	@echo ""
	@echo "$(COLOR_BOLD)Pod Descriptions:$(COLOR_RESET)"
	@for pod in $$(kubectl get pods -n $(NAMESPACE) -o name 2>/dev/null | head -3); do \
		echo ""; \
		echo "$(COLOR_BLUE)$$pod:$(COLOR_RESET)"; \
		kubectl describe -n $(NAMESPACE) $$pod | grep -A 5 "Conditions:\|Events:" | head -10; \
	done

##@ Production Deployment

deploy: ## Deploy to production Kubernetes cluster
	@echo "$(COLOR_BLUE)▶$(COLOR_RESET) Deploying to Kubernetes..."
	@cd components/manifests && ./deploy.sh
	@echo "$(COLOR_GREEN)✓$(COLOR_RESET) Deployment complete"

clean: ## Clean up Kubernetes resources
	@echo "$(COLOR_BLUE)▶$(COLOR_RESET) Cleaning up..."
	@cd components/manifests && ./deploy.sh clean
	@echo "$(COLOR_GREEN)✓$(COLOR_RESET) Cleanup complete"

##@ Internal Helpers (do not call directly)

check-minikube: ## Check if minikube is installed
	@command -v minikube >/dev/null 2>&1 || \
		(echo "$(COLOR_RED)✗$(COLOR_RESET) minikube not found. Install: https://minikube.sigs.k8s.io/docs/start/" && exit 1)

check-kubectl: ## Check if kubectl is installed
	@command -v kubectl >/dev/null 2>&1 || \
		(echo "$(COLOR_RED)✗$(COLOR_RESET) kubectl not found. Install: https://kubernetes.io/docs/tasks/tools/" && exit 1)

_build-and-load: ## Internal: Build and load images
	@$(CONTAINER_ENGINE) build -t $(BACKEND_IMAGE) components/backend >/dev/null 2>&1
	@$(CONTAINER_ENGINE) build -t $(FRONTEND_IMAGE) components/frontend >/dev/null 2>&1
	@$(CONTAINER_ENGINE) build -t $(OPERATOR_IMAGE) components/operator >/dev/null 2>&1
	@minikube image load $(BACKEND_IMAGE) >/dev/null 2>&1
	@minikube image load $(FRONTEND_IMAGE) >/dev/null 2>&1
	@minikube image load $(OPERATOR_IMAGE) >/dev/null 2>&1
	@echo "$(COLOR_GREEN)✓$(COLOR_RESET) Images built and loaded"

_restart-all: ## Internal: Restart all deployments
	@kubectl rollout restart deployment -n $(NAMESPACE) >/dev/null 2>&1
	@echo "$(COLOR_BLUE)▶$(COLOR_RESET) Waiting for deployments to be ready..."
	@kubectl rollout status deployment -n $(NAMESPACE) --timeout=90s >/dev/null 2>&1 || true

_show-access-info: ## Internal: Show access information
	@echo "$(COLOR_BOLD)🌐 Access URLs:$(COLOR_RESET)"
	@MINIKUBE_IP=$$(minikube ip 2>/dev/null) && \
		echo "  Frontend: $(COLOR_BLUE)http://$$MINIKUBE_IP:30030$(COLOR_RESET)" && \
		echo "  Backend:  $(COLOR_BLUE)http://$$MINIKUBE_IP:30080$(COLOR_RESET)" || \
		echo "  $(COLOR_RED)✗$(COLOR_RESET) Cannot get minikube IP"
	@echo ""
	@echo "$(COLOR_BOLD)Alternative:$(COLOR_RESET) Port forward for localhost access"
	@echo "  Run: $(COLOR_BOLD)make local-port-forward$(COLOR_RESET)"
	@echo "  Then access:"
	@echo "    Frontend: $(COLOR_BLUE)http://localhost:3000$(COLOR_RESET)"
	@echo "    Backend:  $(COLOR_BLUE)http://localhost:8080$(COLOR_RESET)"
	@echo ""
	@echo "$(COLOR_YELLOW)⚠  SECURITY NOTE:$(COLOR_RESET) Authentication is DISABLED for local development."
=======
dev-test-operator: ## Run only operator tests
	@echo "Running operator-specific tests..."
	@bash components/scripts/local-dev/crc-test.sh 2>&1 | grep -A 1 "Operator"

# E2E Testing with kind
e2e-test: ## Run complete e2e test suite (setup, deploy, test, cleanup)
	@echo "Running e2e tests..."
	@# Clean up any existing cluster first
	@cd e2e && CONTAINER_ENGINE=$(CONTAINER_ENGINE) ./scripts/cleanup.sh 2>/dev/null || true
	@# Setup and deploy (allows password prompt for /etc/hosts)
	cd e2e && CONTAINER_ENGINE=$(CONTAINER_ENGINE) ./scripts/setup-kind.sh
	cd e2e && CONTAINER_ENGINE=$(CONTAINER_ENGINE) ./scripts/deploy.sh
	@# Run tests with cleanup trap (no more password prompts needed)
	@cd e2e && trap 'CONTAINER_ENGINE=$(CONTAINER_ENGINE) ./scripts/cleanup.sh' EXIT; ./scripts/run-tests.sh

e2e-setup: ## Install e2e test dependencies
	@echo "Installing e2e test dependencies..."
	cd e2e && npm install

e2e-clean: ## Clean up e2e test environment
	@echo "Cleaning up e2e environment..."
	cd e2e && CONTAINER_ENGINE=$(CONTAINER_ENGINE) ./scripts/cleanup.sh
>>>>>>> 9fddf6ec
<|MERGE_RESOLUTION|>--- conflicted
+++ resolved
@@ -1,11 +1,4 @@
-<<<<<<< HEAD
-.PHONY: help setup build-all build-frontend build-backend build-operator build-runner deploy clean
-.PHONY: local-up local-down local-clean local-status local-rebuild local-reload-backend local-reload-frontend local-reload-operator
-.PHONY: local-logs local-shell local-test local-url local-troubleshoot local-port-forward
-.PHONY: push-all registry-login
-=======
 .PHONY: help setup-env build-all build-frontend build-backend build-operator build-runner deploy clean dev-frontend dev-backend lint test registry-login push-all dev-start dev-stop dev-test dev-logs-operator dev-restart-operator dev-operator-status dev-test-operator e2e-test e2e-setup e2e-clean
->>>>>>> 9fddf6ec
 
 # Default target
 .DEFAULT_GOAL := help
@@ -65,13 +58,11 @@
 
 build-all: build-frontend build-backend build-operator build-runner ## Build all container images
 
-<<<<<<< HEAD
 build-frontend: ## Build frontend image (production)
 	@echo "$(COLOR_BLUE)▶$(COLOR_RESET) Building frontend with $(CONTAINER_ENGINE)..."
 	@cd components/frontend && $(CONTAINER_ENGINE) build $(PLATFORM_FLAG) $(BUILD_FLAGS) -t $(FRONTEND_IMAGE) .
 	@echo "$(COLOR_GREEN)✓$(COLOR_RESET) Frontend built: $(FRONTEND_IMAGE)"
 
-=======
 # Kubernetes deployment
 deploy: ## Deploy all components to OpenShift (production overlay)
 	@echo "Deploying to OpenShift..."
@@ -81,7 +72,6 @@
 clean: ## Clean up all Kubernetes resources (production overlay)
 	@echo "Cleaning up Kubernetes resources..."
 	cd components/manifests && ./deploy.sh clean
->>>>>>> 9fddf6ec
 
 build-backend: ## Build backend image
 	@echo "$(COLOR_BLUE)▶$(COLOR_RESET) Building backend with $(CONTAINER_ENGINE)..."
@@ -282,7 +272,6 @@
 	(kubectl port-forward -n $(NAMESPACE) svc/frontend-service 3000:3000 >/dev/null 2>&1 &); \
 	wait
 
-<<<<<<< HEAD
 local-troubleshoot: check-kubectl ## Show troubleshooting information
 	@echo "$(COLOR_BOLD)🔍 Troubleshooting Information$(COLOR_RESET)"
 	@echo ""
@@ -352,7 +341,6 @@
 	@echo "    Backend:  $(COLOR_BLUE)http://localhost:8080$(COLOR_RESET)"
 	@echo ""
 	@echo "$(COLOR_YELLOW)⚠  SECURITY NOTE:$(COLOR_RESET) Authentication is DISABLED for local development."
-=======
 dev-test-operator: ## Run only operator tests
 	@echo "Running operator-specific tests..."
 	@bash components/scripts/local-dev/crc-test.sh 2>&1 | grep -A 1 "Operator"
@@ -374,5 +362,4 @@
 
 e2e-clean: ## Clean up e2e test environment
 	@echo "Cleaning up e2e environment..."
-	cd e2e && CONTAINER_ENGINE=$(CONTAINER_ENGINE) ./scripts/cleanup.sh
->>>>>>> 9fddf6ec
+	cd e2e && CONTAINER_ENGINE=$(CONTAINER_ENGINE) ./scripts/cleanup.sh